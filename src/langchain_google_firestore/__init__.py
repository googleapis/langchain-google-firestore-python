# Copyright 2024 Google LLC
#
# Licensed under the Apache License, Version 2.0 (the "License");
# you may not use this file except in compliance with the License.
# You may obtain a copy of the License at
#
#     http://www.apache.org/licenses/LICENSE-2.0
#
# Unless required by applicable law or agreed to in writing, software
# distributed under the License is distributed on an "AS IS" BASIS,
# WITHOUT WARRANTIES OR CONDITIONS OF ANY KIND, either express or implied.
# See the License for the specific language governing permissions and
# limitations under the License.

<<<<<<< HEAD
from langchain_google_firestore.vectorstores import FirestoreVectorStore

__all__ = ["FirestoreVectorStore"]
=======
from langchain_google_firestore.chat_message_history import FirestoreChatMessageHistory
from langchain_google_firestore.document_loader import FirestoreLoader, FirestoreSaver

from .version import __version__

__all__ = [
    "__version__",
    "FirestoreChatMessageHistory",
    "FirestoreLoader",
    "FirestoreSaver",
]
>>>>>>> 8cc242f5
<|MERGE_RESOLUTION|>--- conflicted
+++ resolved
@@ -12,11 +12,6 @@
 # See the License for the specific language governing permissions and
 # limitations under the License.
 
-<<<<<<< HEAD
-from langchain_google_firestore.vectorstores import FirestoreVectorStore
-
-__all__ = ["FirestoreVectorStore"]
-=======
 from langchain_google_firestore.chat_message_history import FirestoreChatMessageHistory
 from langchain_google_firestore.document_loader import FirestoreLoader, FirestoreSaver
 
@@ -27,5 +22,5 @@
     "FirestoreChatMessageHistory",
     "FirestoreLoader",
     "FirestoreSaver",
-]
->>>>>>> 8cc242f5
+    "FirestoreVectorStore",
+]