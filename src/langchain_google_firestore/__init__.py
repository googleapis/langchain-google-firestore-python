# Copyright 2024 Google LLC
#
# Licensed under the Apache License, Version 2.0 (the "License");
# you may not use this file except in compliance with the License.
# You may obtain a copy of the License at
#
#     http://www.apache.org/licenses/LICENSE-2.0
#
# Unless required by applicable law or agreed to in writing, software
# distributed under the License is distributed on an "AS IS" BASIS,
# WITHOUT WARRANTIES OR CONDITIONS OF ANY KIND, either express or implied.
# See the License for the specific language governing permissions and
# limitations under the License.

<<<<<<< HEAD
from langchain_google_firestore.document_loader import FirestoreLoader, FirestoreSaver

__all__ = ["FirestoreLoader", "FirestoreSaver"]
=======
from .version import __version__

__all__ = ["__version__"]
>>>>>>> 28b82a29
<|MERGE_RESOLUTION|>--- conflicted
+++ resolved
@@ -12,12 +12,7 @@
 # See the License for the specific language governing permissions and
 # limitations under the License.
 
-<<<<<<< HEAD
+from .version import __version__
 from langchain_google_firestore.document_loader import FirestoreLoader, FirestoreSaver
 
-__all__ = ["FirestoreLoader", "FirestoreSaver"]
-=======
-from .version import __version__
-
-__all__ = ["__version__"]
->>>>>>> 28b82a29
+__all__ = ["__version__", "FirestoreLoader", "FirestoreSaver"]