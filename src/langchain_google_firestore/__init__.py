# Copyright 2024 Google LLC
#
# Licensed under the Apache License, Version 2.0 (the "License");
# you may not use this file except in compliance with the License.
# You may obtain a copy of the License at
#
#     http://www.apache.org/licenses/LICENSE-2.0
#
# Unless required by applicable law or agreed to in writing, software
# distributed under the License is distributed on an "AS IS" BASIS,
# WITHOUT WARRANTIES OR CONDITIONS OF ANY KIND, either express or implied.
# See the License for the specific language governing permissions and
# limitations under the License.

<<<<<<< HEAD
from langchain_google_firestore.chat_message_history import FirestoreChatMessageHistory
from langchain_google_firestore.document_loader import FirestoreLoader, FirestoreSaver
from langchain_google_firestore.vectorstores import FirestoreVectorStore

=======
from .chat_message_history import FirestoreChatMessageHistory
from .document_loader import FirestoreLoader, FirestoreSaver
>>>>>>> 3c4a3108
from .version import __version__

__all__ = [
    "FirestoreChatMessageHistory",
    "FirestoreLoader",
    "FirestoreSaver",
<<<<<<< HEAD
    "FirestoreVectorStore",
=======
    "__version__",
>>>>>>> 3c4a3108
]<|MERGE_RESOLUTION|>--- conflicted
+++ resolved
@@ -12,24 +12,16 @@
 # See the License for the specific language governing permissions and
 # limitations under the License.
 
-<<<<<<< HEAD
 from langchain_google_firestore.chat_message_history import FirestoreChatMessageHistory
 from langchain_google_firestore.document_loader import FirestoreLoader, FirestoreSaver
 from langchain_google_firestore.vectorstores import FirestoreVectorStore
 
-=======
-from .chat_message_history import FirestoreChatMessageHistory
-from .document_loader import FirestoreLoader, FirestoreSaver
->>>>>>> 3c4a3108
 from .version import __version__
 
 __all__ = [
     "FirestoreChatMessageHistory",
     "FirestoreLoader",
     "FirestoreSaver",
-<<<<<<< HEAD
     "FirestoreVectorStore",
-=======
     "__version__",
->>>>>>> 3c4a3108
 ]