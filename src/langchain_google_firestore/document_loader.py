# Copyright 2024 Google LLC
#
# Licensed under the Apache License, Version 2.0 (the "License");
# you may not use this file except in compliance with the License.
# You may obtain a copy of the License at
#
#     http://www.apache.org/licenses/LICENSE-2.0
#
# Unless required by applicable law or agreed to in writing, software
# distributed under the License is distributed on an "AS IS" BASIS,
# WITHOUT WARRANTIES OR CONDITIONS OF ANY KIND, either express or implied.
# See the License for the specific language governing permissions and
# limitations under the License.

from __future__ import annotations

from typing import TYPE_CHECKING, Any, Iterator, List, Optional

<<<<<<< HEAD
import itertools
import more_itertools

from langchain_core.documents import Document
=======
>>>>>>> 9b70190f
from langchain_community.document_loaders.base import BaseLoader
from langchain_core.documents import Document

from .utility.document_converter import DocumentConverter
from google.cloud import firestore
from google.cloud.firestore import DocumentReference
from google.cloud.firestore_v1.services.firestore.transports.base import (
    DEFAULT_CLIENT_INFO,
)

DEFAULT_FIRESTORE_DATABASE = "(default)"
USER_AGENT = "langchain-google-firestore-python"
WRITE_BATCH_SIZE = 500

if TYPE_CHECKING:
    from google.cloud.firestore import Client, CollectionGroup, DocumentReference, Query


class FirestoreLoader(BaseLoader):
    def __init__(
        self,
        source: Query | CollectionGroup | DocumentReference | str,
        page_content_fields: List[str] = None,
        metadata_fields: Optional[List[str]] = None,
        client: Optional[Client] = None,
    ) -> None:
        """Document Loader for Google Cloud Firestore.
        Args:
            source: The source to load the documents. It can be an instance of Query,
                CollectionGroup, DocumentReference or the single `/`-delimited path to
                a Firestore collection.
            page_content_fields: The document field names to write into the `page_content`.
                If an empty or None list is provided all fields will be written into
                `page_content`. When only one field is provided only the value is written.
            metadata_fields: The document field names to write into the `metadata`.
                By default it will write all fields that are not in `page_content` into `metadata`.
            client: Client for interacting with the Google Cloud Firestore API.
        """
        if client:
            self.client = client
            self.client._user_agent = USER_AGENT
        else:
            client_info = DEFAULT_CLIENT_INFO
            client_info.user_agent = USER_AGENT
            self.client = firestore.Client(client_info=client_info)
        self.source = source
        self.page_content_fields = page_content_fields
        self.metadata_fields = metadata_fields

    def load(self) -> List[Document]:
        """Load Documents."""
        return list(self.lazy_load())

    def lazy_load(self) -> Iterator[Document]:
        """A lazy loader for Documents."""
        if isinstance(self.source, DocumentReference):
            self.source._client._client_info.user_agent = USER_AGENT
            doc = self._load_document()
            if doc:
                yield self._load_document()
            return
        elif isinstance(self.source, str):
            query = self.client.collection(self.source)
        else:
            query = self.source
            query._client._client_info.user_agent = USER_AGENT

        for document_snapshot in query.stream():
            yield DocumentConverter.convertFirestoreDocument(
                document_snapshot, self.page_content_fields, self.metadata_fields
            )

    def _load_document(self) -> Document:
        doc = self.source.get()
        if doc:
            return DocumentConverter.convertFirestoreDocument(doc)
        else:
            return None


class FirestoreSaver:
    """Write into Google Cloud Platform `Firestore`."""

    def __init__(
        self,
        collection: Optional[str] = None,
        client: Optional[Client] = None,
    ) -> None:
        """Document Saver for Google Cloud Firestore.
        Args:
            collection: The single `/`-delimited path to a Firestore collection. If this
              value is present it will write documents with an auto generated id.
            client: Client for interacting with the Google Cloud Firestore API.
        """
        try:
            from google.cloud import firestore
            from google.cloud.firestore_v1.services.firestore.transports.base import (
                DEFAULT_CLIENT_INFO,
            )
        except ImportError:
            raise ImportError(IMPORT_ERROR_MSG)

        self.collection = collection
        client_info = DEFAULT_CLIENT_INFO
        client_info.user_agent = USER_AGENT
        if client:
            self.client = client
            self.client._user_agent = USER_AGENT
        else:
            self.client = firestore.Client(client_info=client_info)

    def upsert_documents(
        self,
        documents: List[Document],
        merge: Optional[bool] = False,
        document_ids: Optional[List[str]] = None,
    ) -> None:
        """Create / merge documents into the Firestore database.
        Args:
         documents: List of documents to be written into Firestore.
         merge: To merge data iwth an existing document (creating if the document does
          not exist).
         document_ids: List of document ids to be used. By default it will try to
          construct the document paths using the `reference` from the Document.
        """
        db_batch = self.client.batch()

        if document_ids and (len(document_ids) != len(documents)):
            raise ValueError(
                "`documents` and `document_ids` parameters must be the same length"
            )

        docs_list = itertools.zip_longest(documents, document_ids or [])

        for batch in more_itertools.chunked(docs_list, WRITE_BATCH_SIZE):
            for doc, doc_id in batch:
                document_dict = DocumentConverter.convertLangChainDocument(
                    doc, self.client
                )
                if self.collection:
                    doc_ref = self.client.collection(self.collection).document()
                elif doc_id:
                    doc_ref = DocumentReference(*doc_id.split("/"), client=self.client)
                elif document_dict["path"]:
                    doc_ref = DocumentReference(
                        *document_dict["path"].split("/"), client=self.client
                    )
                else:
                    continue

                db_batch.set(
                    reference=doc_ref, document_data=document_dict["data"], merge=merge
                )
            db_batch.commit()

    def delete_documents(
        self, documents: List[Document], document_ids: Optional[List[str]] = None
    ) -> None:
        """Delete documents from the Firestore database.
        Args:
          documents: List of documents to be deleted from Firestore. It will try to extract
            the {document_path} from the `reference` in the document metadata.
          document_ids: List of documents ids to be deleted from Firestore. If provided
            the `documents` argument will be ignored.

        """
        db_batch = self.client.batch()

        docs_list = itertools.zip_longest(documents, document_ids or [])

        for batch in more_itertools.chunked(docs_list, WRITE_BATCH_SIZE):
            for doc, doc_id in batch:
                if doc_id:
                    document_path = doc_id
                else:
                    document_dict = DocumentConverter.convertLangChainDocument(
                        doc, self.client
                    )
                    document_path = document_dict["path"]

                if not document_path:
                    continue
                doc_ref = DocumentReference(
                    *document_path.split("/"), client=self.client
                )
                db_batch.delete(doc_ref)
            db_batch.commit()<|MERGE_RESOLUTION|>--- conflicted
+++ resolved
@@ -16,13 +16,9 @@
 
 from typing import TYPE_CHECKING, Any, Iterator, List, Optional
 
-<<<<<<< HEAD
 import itertools
 import more_itertools
 
-from langchain_core.documents import Document
-=======
->>>>>>> 9b70190f
 from langchain_community.document_loaders.base import BaseLoader
 from langchain_core.documents import Document
 
@@ -95,7 +91,7 @@
                 document_snapshot, self.page_content_fields, self.metadata_fields
             )
 
-    def _load_document(self) -> Document:
+    def _load_document(self) -> Document | None:
         doc = self.source.get()
         if doc:
             return DocumentConverter.convertFirestoreDocument(doc)
@@ -117,21 +113,13 @@
               value is present it will write documents with an auto generated id.
             client: Client for interacting with the Google Cloud Firestore API.
         """
-        try:
-            from google.cloud import firestore
-            from google.cloud.firestore_v1.services.firestore.transports.base import (
-                DEFAULT_CLIENT_INFO,
-            )
-        except ImportError:
-            raise ImportError(IMPORT_ERROR_MSG)
-
         self.collection = collection
-        client_info = DEFAULT_CLIENT_INFO
-        client_info.user_agent = USER_AGENT
         if client:
             self.client = client
             self.client._user_agent = USER_AGENT
         else:
+            client_info = DEFAULT_CLIENT_INFO
+            client_info.user_agent = USER_AGENT
             self.client = firestore.Client(client_info=client_info)
 
     def upsert_documents(
