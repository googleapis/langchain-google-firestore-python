--- conflicted
+++ resolved
@@ -113,15 +113,6 @@
 
     @staticmethod
     def _convertFromFirestore(val: Any) -> Any:
-<<<<<<< HEAD
-=======
-        try:
-            from google.cloud.firestore_v1._helpers import GeoPoint
-            from google.cloud.firestore_v1.document import DocumentReference
-        except ImportError:
-            raise ImportError(IMPORT_ERROR_MSG)
-
->>>>>>> 9b70190f
         val_converted = val
         if isinstance(val, DocumentReference):
             val_converted = {"path": val.path}
@@ -138,15 +129,6 @@
 
     @staticmethod
     def _convertFromLangChain(val: Any, client: Client) -> Any:
-<<<<<<< HEAD
-=======
-        try:
-            from google.cloud.firestore_v1._helpers import GeoPoint
-            from google.cloud.firestore_v1.document import DocumentReference
-        except ImportError:
-            raise ImportError(IMPORT_ERROR_MSG)
-
->>>>>>> 9b70190f
         val_converted = val
         if isinstance(val, dict):
             l = len(val)
