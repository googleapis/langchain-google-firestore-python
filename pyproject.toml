[project]
name = "langchain-google-firestore"
dynamic = ["version"]
description = "LangChain integrations for Google Cloud Firestore"
readme = "README.md"
license = {file = "LICENSE"}
requires-python = ">=3.8"
dependencies = [
    "langchain==0.1.1",
<<<<<<< HEAD
    "google-cloud-firestore@git+https://github.com/pl04351820/python-firestore.git@vector",
    "more_itertools==10.2.0",
=======
    "google-cloud-firestore==2.14.0",
    "more_itertools==10.2.0"
>>>>>>> 8cc242f5
]

[tool.setuptools.dynamic]
version = {attr = "langchain_google_firestore.version.__version__"}

[project.urls]
Homepage = "https://github.com/googleapis/langchain-google-firestore-python"
Repository = "https://github.com/googleapis/langchain-google-firestore-python.git"
"Bug Tracker" = "https://github.com/googleapis/langchain-google-firestore-python/issues"
Changelog = "https://github.com/googleapis/langchain-google-firestore-python/blob/main/CHANGELOG.md"

[project.optional-dependencies]
test = [
    "black==23.12.0",
    "black[jupyter]==23.12.0",
    "isort==5.13.2",
    "mypy==1.7.1",
    "pytest-asyncio==0.23.0",
    "pytest==7.4.4"
]

[build-system]
requires = ["setuptools"]
build-backend = "setuptools.build_meta"

[tool.isort]
profile = "black"

[tool.mypy]
python_version = "3.11"
warn_unused_configs = true
exclude = [
    "owlbot.py"
]<|MERGE_RESOLUTION|>--- conflicted
+++ resolved
@@ -7,13 +7,8 @@
 requires-python = ">=3.8"
 dependencies = [
     "langchain==0.1.1",
-<<<<<<< HEAD
     "google-cloud-firestore@git+https://github.com/pl04351820/python-firestore.git@vector",
     "more_itertools==10.2.0",
-=======
-    "google-cloud-firestore==2.14.0",
-    "more_itertools==10.2.0"
->>>>>>> 8cc242f5
 ]
 
 [tool.setuptools.dynamic]
